name: Continuous Integration
on: pull_request
jobs:

  build:
    name: Build
    runs-on: ubuntu-latest
    strategy:
      matrix:
<<<<<<< HEAD
        go: [1.11, 1.12, 1.13]
=======
        go: [1.12, 1.13, 1.14]
    steps:
>>>>>>> 716247de

    steps:
    - name: Set up Go ${{ matrix.go }}
      uses: actions/setup-go@v1
      with:
        go-version: ${{ matrix.go }}

    - name: Check out code
      uses: actions/checkout@v2
<<<<<<< HEAD
=======
      with:
        path: go/src/firebase.google.com/go

    - name: Get dependencies
      run: go get -t -v $(go list ./... | grep -v integration)
>>>>>>> 716247de

    - name: Run Linter
      run: |
        go get -u golang.org/x/lint/golint
        GOLINT=`go list -f {{.Target}} golang.org/x/lint/golint`
        $GOLINT -set_exit_status ./...

    - name: Run Unit Tests
      if: success() || failure()
      run: go test -v -race -test.short ./...

    - name: Run Formatter
<<<<<<< HEAD
      if: matrix.go != '1.11'
=======
      working-directory: ./go/src/firebase.google.com/go
>>>>>>> 716247de
      run: |
        if [[ ! -z "$(gofmt -l -s .)" ]]; then
          echo "Go code is not formatted:"
          gofmt -d -s .
          exit 1
        fi

    - name: Run Static Analyzer
      run: go vet -v ./...<|MERGE_RESOLUTION|>--- conflicted
+++ resolved
@@ -7,12 +7,7 @@
     runs-on: ubuntu-latest
     strategy:
       matrix:
-<<<<<<< HEAD
-        go: [1.11, 1.12, 1.13]
-=======
         go: [1.12, 1.13, 1.14]
-    steps:
->>>>>>> 716247de
 
     steps:
     - name: Set up Go ${{ matrix.go }}
@@ -22,14 +17,6 @@
 
     - name: Check out code
       uses: actions/checkout@v2
-<<<<<<< HEAD
-=======
-      with:
-        path: go/src/firebase.google.com/go
-
-    - name: Get dependencies
-      run: go get -t -v $(go list ./... | grep -v integration)
->>>>>>> 716247de
 
     - name: Run Linter
       run: |
@@ -42,11 +29,6 @@
       run: go test -v -race -test.short ./...
 
     - name: Run Formatter
-<<<<<<< HEAD
-      if: matrix.go != '1.11'
-=======
-      working-directory: ./go/src/firebase.google.com/go
->>>>>>> 716247de
       run: |
         if [[ ! -z "$(gofmt -l -s .)" ]]; then
           echo "Go code is not formatted:"
